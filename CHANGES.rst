Release History
---------------

Release 0.3.0.dev
~~~~~~~~~~~~~~~~~

<<<<<<< HEAD
=======
New Features:

* optionally limit the width of large images and make use of this to simulate
  the Sphinx LaTeX builder behavior (#46)
* reStructuredText/Sphinx: support for images with hyperlinks (#49)
* unsupported Python versions: prevent installation where possible (sdist)
  or exit on import (wheel)
* support Python 3.6

Bugfixes:

* make StyleSheet objects picklable so the Sphinx builder's rinoh_stylesheet
  option can actually be used
* Fix #47: ClassNotFound exception in Literal_Block.lexer_getter()
* Fix #45: Images that don't fit are still placed on the page


>>>>>>> 0329cbd1
Release 0.2.0 (2016-08-10)
~~~~~~~~~~~~~~~~~~~~~~~~~~

Styling:

* generate a style log (show matching styles) to help style sheet development
* keep_with_next style attribute: prevent splitting two flowables across pages
* stylesheets can be loaded from files in INI format
* check the type of attributes passed to styles
* source code highlighting using Pygments
* table of contents entries can be styled more freely
* allow hiding the section numbers of table of contents entries
* allow for custom chapter titles
* selectors can now also select based on document part/section
* various small tweaks to selectors and matchers
* various fixes relating to style sheets

Templates:

* configurable standard document templates: article and book
* a proper infrastructure for creating custom document templates
* support for left/right page templates
* make the Article template more configurable
* pages now have background, content and header/footer layers
* support for generating an index
* make certain strings configurable (for localization, for example)

Frontends:

* Sphinx: interpret the LaTeX configuration variables if the corresponding
  rinohtype variable is not set
* Sphinx: roughly match the LaTeX output (document template and style sheet)
* added a CommonMark frontend based on recommonmark
* added basic ePUB and DocBook frontends
* XML frontends: fix whitespace handling
* frontends now return generators yielding flowables (more flexible)

Command-line Renderer (rinoh):

* allow specifying a template and style sheet
* automatically install typefaces used in the style sheet from PyPI

Fonts:

* typefaces are discovered/loaded by entry point
* more complete support for OpenType fonts
* fix support for the 14 base Type 1 fonts

Images:

* more versatile image sizing: absolute width/height & scaling
* allow specifying the baseline for inline images
* several fixes in the JPEG reader

Miscellaneous:

* reorganize the Container class hierarchy
* fixes in footnote handling
* drop Python 3.2 support (3.3, 3.4 and 3.5 are supported)


Release 0.1.3 (2015-08-04)
~~~~~~~~~~~~~~~~~~~~~~~~~~

* recover from the slow rendering speed caused by a bugfix in 0.1.2
  (thanks to optimized element matching in the style sheets)
* other improvements and bugfixes related to style sheets


Release 0.1.2 (2015-07-31)
~~~~~~~~~~~~~~~~~~~~~~~~~~

* much improved Sphinx support (we can now render the Sphinx documentation)
* more complete support for reStructuredText (docutils) elements
* various fixes related to footnote placement
* page break option when starting a new section
* fixes in handling of document sections and parts
* improvements to section/figure/table references
* native support for PNG and JPEG images
  (drops PIL/Pillow requirement, but adds PurePNG 0.1.1 requirement)
* new 'sphinx' stylesheet used by the Sphinx builder (~ Sphinx LaTeX style)
* restores Python 3.2 compatibility


Release 0.1.1 (2015-04-12)
~~~~~~~~~~~~~~~~~~~~~~~~~~

First preview release<|MERGE_RESOLUTION|>--- conflicted
+++ resolved
@@ -4,8 +4,9 @@
 Release 0.3.0.dev
 ~~~~~~~~~~~~~~~~~
 
-<<<<<<< HEAD
-=======
+Release 0.2.1.dev
+~~~~~~~~~~~~~~~~~
+
 New Features:
 
 * optionally limit the width of large images and make use of this to simulate
@@ -23,7 +24,6 @@
 * Fix #45: Images that don't fit are still placed on the page
 
 
->>>>>>> 0329cbd1
 Release 0.2.0 (2016-08-10)
 ~~~~~~~~~~~~~~~~~~~~~~~~~~
 
